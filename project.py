import streamlit as st
import pandas as pd
import matplotlib.pyplot as plt
import seaborn as sns
import numpy as np
import yfinance as yf
import time

#portfolio optimisation module
from pypfopt.efficient_frontier import EfficientFrontier
from pypfopt import risk_models
from pypfopt import expected_returns
from pypfopt.cla import CLA
from matplotlib.ticker import FuncFormatter
from pypfopt import discrete_allocation
import pypfopt.plotting as pplt

#import from other files
from helpers import filedownload

def set_page_config():
    st.set_page_config(layout="wide")
    st.title('ESG Portfolio Optimiser (S&P)')
    
    st.markdown("""
    This app retrieves the list of the **S&P 500** (from Wikipedia) and its corresponding **stock closing price** (year-to-date)! 
    This app will allow you to remove industry codes from the universe to generate your ESG portfolio 
    * **Python libraries:** base64, pandas, streamlit, numpy, matplotlib, seaborn, pypfopt, yfinance
    * **Data source:** 
        * [Wikipedia](https://en.wikipedia.org/wiki/List_of_S%26P_500_companies).
        * [yfinance](https://github.com/ranaroussi/yfinance).
    """)

def set_sidebar(combined_df):
    # returns all user inputs from side bar
    st.sidebar.header('User Input Features')

    # Sidebar - Sector selection
    sorted_sector_unique = sorted( combined_df['GICS Sub-Industry'].unique() )
    selected_sector = st.sidebar.multiselect('Sector to remove', sorted_sector_unique, ['Tobacco','Casinos & Gaming','Aerospace & Defense'])

    #Parameter: maximum weight of 1 asset
    max_wt = st.sidebar.slider('Max weight (%)', 0, 100, value=10)/100

    #Parameter: minimum weight for 1 asset
    min_wt = st.sidebar.slider('Min weight (%)', -100, 0, value=0)/100

    #Parameter: minimum esg score
    min_esg_score = st.sidebar.slider('Minimum ESG score (0-100)', 1, 100, value=80)
    
    #Parameter: objective function
    objective_fn = st.sidebar.selectbox("Objective Function", ['Max Sharpe', 'Min Vol'], help="Use the Critical Line Algorithm to solve for selected objective function")

    #Parameter: Risk free rate
    risk_free_rate = st.sidebar.number_input("Risk Free Rate (%)", min_value = 0.0, max_value=20.0, step=0.01, value=6.5)/100

    #Parameter: Period to download
    period = st.sidebar.selectbox("Data load period", ['ytd','1mo','3mo','6mo','1y','2y','5y','10y','max'])

    return selected_sector, min_wt, max_wt, min_esg_score, objective_fn, risk_free_rate, period
    
@st.cache
def load_snp_data():
    # Web scraping of S&P 500 data
    url = 'https://en.wikipedia.org/wiki/List_of_S%26P_500_companies'
    html = pd.read_html(url, header = 0)
    df = html[0]
    return df

@st.cache
def load_esg_scores():
    esg_scores = pd.read_excel(ESG_SCORE_FILENAME)
    return esg_scores

def load_all_data():
    snp_data = load_snp_data()
    esg_scores = load_esg_scores()
    return pd.merge(snp_data,esg_scores,on='Symbol').sort_values(by="Symbol").reset_index(drop=True)

def clean_data(combined_df, selected_sector, min_esg_score):
    # Filtering data
    combined_df_filtered = combined_df[ ~combined_df['GICS Sub-Industry'].isin(selected_sector) ]
    combined_df_filtered = combined_df_filtered.drop(columns=['SEC filings','CIK','ticker_name'])
    
    # Removing tickers below ESG threshold set
<<<<<<< HEAD
=======
    #combined_df = combined_df[combined_df['esg_score']>min_esg_score] OLD
>>>>>>> c6f2dcad
    combined_df_filtered = combined_df_filtered[combined_df_filtered['esg_score']>min_esg_score].dropna(axis=1,how='all') #NEW
    
    # Reset index for cleaner display
    combined_df_filtered = combined_df_filtered.reset_index(drop=True)
<<<<<<< HEAD
    return combined_df_filtered
=======
    #return combined_df OLD
    return combined_df_filtered #NEW
>>>>>>> c6f2dcad

def display_filtered_universe(combined_df_filtered):
    esg_positive_tickers = combined_df_filtered.Symbol
    st.header('Universe')
    st.write('Data Dimension: ' + str(combined_df_filtered.shape[0]) + ' rows and ' + str(combined_df_filtered.shape[1]) + ' columns.')
    st.dataframe(combined_df_filtered)
    st.markdown(filedownload(combined_df_filtered, "SP500.csv","Download ticker universe as CSV"), unsafe_allow_html=True)

# note cache causes some error if code is not ready
@st.cache 
def load_price_data(combined_df_filtered, period):
    data = yf.download(
            tickers = list(combined_df_filtered.Symbol),
            period = period,
            interval = "1D",
            threads = True
        )
        #drop tickers that can't find data
    cleaned_adj_close = data['Adj Close'].dropna(axis=1,how='all')
    return cleaned_adj_close

def run_ef_model(cleaned_adj_close, weight_bounds, objective_fn, risk_free_rate):
    min_wt, max_wt = weight_bounds
    #Annualised return
    mu = expected_returns.mean_historical_return(cleaned_adj_close)
    #Sample var
    Sigma = risk_models.sample_cov(cleaned_adj_close)
    ef = CLA(mu, Sigma, weight_bounds=(min_wt,max_wt))
    
    fig, ax = plt.subplots()
    ax = pplt.plot_efficient_frontier(ef, ef_param="risk", show_assets=True)
    if objective_fn == "Max Sharpe":
        asset_weights = ef.max_sharpe()
    elif objective_fn == "Min Vol":
        asset_weights = ef.min_volatility()
    ret_tangent, std_tangent, _ = ef.portfolio_performance(risk_free_rate = risk_free_rate)
    
    ax.scatter(std_tangent, ret_tangent, marker="*", s=100, c="r", label=objective_fn)
    ax.xaxis.set_major_formatter(FuncFormatter(lambda x, _: '{:.0%}'.format(x)))
    ax.yaxis.set_major_formatter(FuncFormatter(lambda y, _: '{:.0%}'.format(y)))
    ax.legend()
    clean_wts = {key:value for (key,value) in asset_weights.items() if value != 0}

    # Separate into 2 columns 
    col1, col2 = st.columns(2)
    col1.markdown(f"### Efficient Frontier: {objective_fn}")
    col1.pyplot(fig)

    col2.markdown("### Optimal portfolio weights:")
    fig2, ax2 = plt.subplots()
    ax2 = pplt.plot_weights(clean_wts)
    col2.pyplot(fig2)
    col2.write(clean_wts)
    col2.markdown(f'Annualised Returns: {ret_tangent*100:.2f}%  \n Sigma: {std_tangent*100:.2f}%  \n Sharpe Ratio: {(ret_tangent-risk_free_rate)/std_tangent:.2f}')
    
    # For performance plotting
    return asset_weights

# wrote a simple function for performance plotting for now; have not included it in the main() body yet
def plot_portfolio_performance(cleaned_adj_close, asset_weights, benchmark):
    returns = np.log(cleaned_adj_close).diff()
    for asset, weight in asset_weights.items():
        returns[asset] = returns[asset] * weight
    returns['Portfolio_Ret'] = returns.sum(axis=1, skipna=True)
    returns = returns.cumsum()
<<<<<<< HEAD

=======
    
>>>>>>> c6f2dcad
    benchmark_adj_close = yf.download(
                            tickers = benchmark,
                            period = "ytd",
                            interval = "1D",
                            threads = True
                        )['Adj Close'].rename(benchmark)
    benchmark_returns = np.log(benchmark_adj_close).diff().cumsum()
    benchmark_returns.iloc[0] = 0
<<<<<<< HEAD

    returns = returns.join(benchmark_returns)

    fig, ax = plt.subplots(figsize=(8,5))
    ax.set_ylabel("Cumulative Return")
    ax.yaxis.set_major_formatter(FuncFormatter(lambda y, _: '{:.0%}'.format(y)))
    ax = plt.plot(returns[['Portfolio_Ret', benchmark]], label=['Optimal Portfolio',benchmark])

    plt.xticks(rotation=45)
    plt.legend()
    st.pyplot(fig)
=======
    
    returns = returns.join(benchmark_returns)
    
    fig, ax = plt.subplots()
    ax = plt.plot(returns[['Portfolio_Ret', "^GSPC"]])
>>>>>>> c6f2dcad
        
        
# Global variables
ESG_SCORE_FILENAME = "esg_scores.xlsx"
BENCHMARK = "^GSPC" #S&P500 index

def main():
    # Main logic
    set_page_config()
    combined_df = load_all_data()
    selected_sector, min_wt, max_wt, min_esg_score, objective_fn, risk_free_rate, period = set_sidebar(combined_df)
    combined_df_filtered = clean_data(combined_df, selected_sector, min_esg_score)
    display_filtered_universe(combined_df_filtered)

    if st.button(f'Load Price data for {len(combined_df_filtered)} tickers'):
        cleaned_adj_close = load_price_data(combined_df_filtered, period)
        st.markdown(filedownload(cleaned_adj_close, "adj_close.csv","Download price data as CSV", index=True), unsafe_allow_html=True)
    else:
        st.stop()

    asset_weights = run_ef_model(cleaned_adj_close, weight_bounds=(min_wt,max_wt), objective_fn = objective_fn, risk_free_rate=risk_free_rate)
<<<<<<< HEAD
    #plotting
    plot_portfolio_performance(cleaned_adj_close, asset_weights, BENCHMARK)
=======

    #plot price of portfolio over last few days
>>>>>>> c6f2dcad
    
main()

<|MERGE_RESOLUTION|>--- conflicted
+++ resolved
@@ -83,20 +83,13 @@
     combined_df_filtered = combined_df_filtered.drop(columns=['SEC filings','CIK','ticker_name'])
     
     # Removing tickers below ESG threshold set
-<<<<<<< HEAD
-=======
     #combined_df = combined_df[combined_df['esg_score']>min_esg_score] OLD
->>>>>>> c6f2dcad
     combined_df_filtered = combined_df_filtered[combined_df_filtered['esg_score']>min_esg_score].dropna(axis=1,how='all') #NEW
     
     # Reset index for cleaner display
     combined_df_filtered = combined_df_filtered.reset_index(drop=True)
-<<<<<<< HEAD
-    return combined_df_filtered
-=======
     #return combined_df OLD
     return combined_df_filtered #NEW
->>>>>>> c6f2dcad
 
 def display_filtered_universe(combined_df_filtered):
     esg_positive_tickers = combined_df_filtered.Symbol
@@ -147,7 +140,7 @@
 
     col2.markdown("### Optimal portfolio weights:")
     fig2, ax2 = plt.subplots()
-    ax2 = pplt.plot_weights(clean_wts)
+    pplt.plot_weights(clean_wts)
     col2.pyplot(fig2)
     col2.write(clean_wts)
     col2.markdown(f'Annualised Returns: {ret_tangent*100:.2f}%  \n Sigma: {std_tangent*100:.2f}%  \n Sharpe Ratio: {(ret_tangent-risk_free_rate)/std_tangent:.2f}')
@@ -156,44 +149,33 @@
     return asset_weights
 
 # wrote a simple function for performance plotting for now; have not included it in the main() body yet
-def plot_portfolio_performance(cleaned_adj_close, asset_weights, benchmark):
+def plot_portfolio_performance(cleaned_adj_close, asset_weights, benchmark, period):
     returns = np.log(cleaned_adj_close).diff()
     for asset, weight in asset_weights.items():
         returns[asset] = returns[asset] * weight
     returns['Portfolio_Ret'] = returns.sum(axis=1, skipna=True)
     returns = returns.cumsum()
-<<<<<<< HEAD
-
-=======
-    
->>>>>>> c6f2dcad
+    
     benchmark_adj_close = yf.download(
                             tickers = benchmark,
-                            period = "ytd",
+                            period = period,
                             interval = "1D",
                             threads = True
                         )['Adj Close'].rename(benchmark)
     benchmark_returns = np.log(benchmark_adj_close).diff().cumsum()
     benchmark_returns.iloc[0] = 0
-<<<<<<< HEAD
 
     returns = returns.join(benchmark_returns)
 
+    st.markdown("### Portfolio results:")
     fig, ax = plt.subplots(figsize=(8,5))
     ax.set_ylabel("Cumulative Return")
     ax.yaxis.set_major_formatter(FuncFormatter(lambda y, _: '{:.0%}'.format(y)))
-    ax = plt.plot(returns[['Portfolio_Ret', benchmark]], label=['Optimal Portfolio',benchmark])
+    plt.plot(returns[['Portfolio_Ret', benchmark]], label=['Optimal Portfolio',benchmark])
 
     plt.xticks(rotation=45)
     plt.legend()
     st.pyplot(fig)
-=======
-    
-    returns = returns.join(benchmark_returns)
-    
-    fig, ax = plt.subplots()
-    ax = plt.plot(returns[['Portfolio_Ret', "^GSPC"]])
->>>>>>> c6f2dcad
         
         
 # Global variables
@@ -215,13 +197,8 @@
         st.stop()
 
     asset_weights = run_ef_model(cleaned_adj_close, weight_bounds=(min_wt,max_wt), objective_fn = objective_fn, risk_free_rate=risk_free_rate)
-<<<<<<< HEAD
     #plotting
-    plot_portfolio_performance(cleaned_adj_close, asset_weights, BENCHMARK)
-=======
-
-    #plot price of portfolio over last few days
->>>>>>> c6f2dcad
+    plot_portfolio_performance(cleaned_adj_close, asset_weights, BENCHMARK, period)
     
 main()
 
